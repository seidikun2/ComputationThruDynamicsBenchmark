--- conflicted
+++ resolved
@@ -25,13 +25,8 @@
 OVERWRITE = True  # Set to True to overwrite existing run
 WANDB_LOGGING = True  # Set to True to log to WandB (need an account)
 
-<<<<<<< HEAD
-RUN_DESC = "MultiTask_GRU_Final2"  # For WandB and run dir
-TASK = "MultiTask"  # Task to train on (see configs/task_env for options)
-=======
 RUN_DESC = "NBFF_Test2"  # For WandB and run dir
 TASK = "NBFF"  # Task to train on (see configs/task_env for options)
->>>>>>> 271f55a1
 MODEL = "GRU_RNN"  # Model to train (see configs/model for options)
 
 # -----------------Parameter Selection -----------------------------------
